# Changelog

v0.2.2 (unreleased)
-------------------

<<<<<<< HEAD
- Handle retryQ and DLQ only consumer topics.
=======
- Update KafkaPartitionOwned metric to be a boolean metric for ownership.
- Rename number of partitions owned by specific worker to KafkaPartitionOwnedCount.
>>>>>>> 36e6bcb8


v0.2.1 (2018-08-07)
-------------------

- Add method to nack to DLQ.


v0.2.0 (2018-07-06)
-------------------

- Tune producer max message bytes to 10mb.
- Tune consumer default fetch bytes to 10mb.
- Remove Offset.Initial.Reset config since it is unused.
- Add Offset.Commit.Enabled config to enable auto offset commit.
- Tune partition consumer logs to debug level
- Remove Topic.BrokerList since it was unused in favor of NameResolver to resolve broker list.


v0.1.8 (2018-06-04)
-------------------

- Change sarama log to warn level.


v0.1.7 (2018-05-01)
-------------------

- Add metric for freshness


v0.1.6 (2018-04-30)
-------------------

- Allow RetryCount = -1 to signal infinite retry.
- Fix off by one error for offset-lag metric.

v0.1.5 (2018-04-11)
-------------------

- Fix reset of rangePartitionConsumer with existing reset does not trigger new merge.
- Update sarama config version to use 0.10.2.


v0.1.4 (2018-03-31)
-------------------

- Fix DLQMetadata decoding to use DLQMetadataDecoder func instead of inferred decoding from TopicType.
- Fix consumer to use noopDLQ if RetryQ or DLQ in config is empty.
- Fix ResetOffset fails on partition rebalance.
- Add delay to Topic configuration


v0.1.3 (2018-03-09)
-------------------

- Add WithRetryTopics and WithDLQTopics to inject additional consumers for additional retry or DLQ topics.


v0.1.2 (2018-03-07)
-------------------

- Pin sarama-cluster to 2.1.13.


v0.1.1 (2018-03-05)
-------------------

- Fixed sarama-cluster dependency pin to cf455bc755fe41ac9bb2861e7a961833d9c2ecc3 because we need ResetOffsets method with NPE fix.


v0.1.0 (2018-03-05)
-------------------

- Added initial release<|MERGE_RESOLUTION|>--- conflicted
+++ resolved
@@ -3,12 +3,9 @@
 v0.2.2 (unreleased)
 -------------------
 
-<<<<<<< HEAD
 - Handle retryQ and DLQ only consumer topics.
-=======
 - Update KafkaPartitionOwned metric to be a boolean metric for ownership.
 - Rename number of partitions owned by specific worker to KafkaPartitionOwnedCount.
->>>>>>> 36e6bcb8
 
 
 v0.2.1 (2018-08-07)
